// SPDX-License-Identifier: GPL-2.0-or-later
pragma solidity ^0.8.20;

import {ISubscriber} from "../../src/interfaces/ISubscriber.sol";
import {PositionManager} from "../../src/PositionManager.sol";
import {BalanceDelta} from "@uniswap/v4-core/src/types/BalanceDelta.sol";

/// @notice A subscriber contract that returns values from the subscriber entrypoints
contract MockReturnDataSubscriber is ISubscriber {
    PositionManager posm;

    uint256 public notifySubscribeCount;
    uint256 public notifyUnsubscribeCount;
    uint256 public notifyModifyLiquidityCount;
    uint256 public notifyTransferCount;

    error NotAuthorizedNotifer(address sender);

    error NotImplemented();

    uint256 memPtr;

    constructor(PositionManager _posm) {
        posm = _posm;
    }

    modifier onlyByPosm() {
        if (msg.sender != address(posm)) revert NotAuthorizedNotifer(msg.sender);
        _;
    }

    function notifySubscribe(uint256, bytes memory) external onlyByPosm {
        notifySubscribeCount++;
    }

<<<<<<< HEAD
    function notifyUnsubscribe(uint256, bytes memory) external onlyByPosm {
=======
    function notifyUnsubscribe(uint256) external onlyByPosm {
>>>>>>> 35e00119
        notifyUnsubscribeCount++;
        uint256 _memPtr = memPtr;
        assembly {
            let fmp := mload(0x40)
            mstore(fmp, 0xBEEF)
            mstore(add(fmp, 0x20), 0xCAFE)
            return(fmp, _memPtr)
        }
    }

    function notifyModifyLiquidity(uint256, int256, BalanceDelta) external onlyByPosm {
        notifyModifyLiquidityCount++;
    }

    function notifyTransfer(uint256, address, address) external onlyByPosm {
        notifyTransferCount++;
    }

    function setReturnDataSize(uint256 _value) external {
        memPtr = _value;
    }
}

/// @notice A subscriber contract that returns values from the subscriber entrypoints
contract MockRevertSubscriber is ISubscriber {
    PositionManager posm;

    error NotAuthorizedNotifer(address sender);

    error TestRevert(string);

    constructor(PositionManager _posm) {
        posm = _posm;
    }

    bool shouldRevert;

    modifier onlyByPosm() {
        if (msg.sender != address(posm)) revert NotAuthorizedNotifer(msg.sender);
        _;
    }

    function notifySubscribe(uint256, bytes memory) external view onlyByPosm {
        if (shouldRevert) {
            revert TestRevert("notifySubscribe");
        }
    }

<<<<<<< HEAD
    function notifyUnsubscribe(uint256, bytes memory) external view onlyByPosm {
=======
    function notifyUnsubscribe(uint256) external view onlyByPosm {
>>>>>>> 35e00119
        revert TestRevert("notifyUnsubscribe");
    }

    function notifyModifyLiquidity(uint256, int256, BalanceDelta) external view onlyByPosm {
        revert TestRevert("notifyModifyLiquidity");
    }

    function notifyTransfer(uint256, address, address) external view onlyByPosm {
        revert TestRevert("notifyTransfer");
    }

    function setRevert(bool _shouldRevert) external {
        shouldRevert = _shouldRevert;
    }
}<|MERGE_RESOLUTION|>--- conflicted
+++ resolved
@@ -33,11 +33,7 @@
         notifySubscribeCount++;
     }
 
-<<<<<<< HEAD
-    function notifyUnsubscribe(uint256, bytes memory) external onlyByPosm {
-=======
     function notifyUnsubscribe(uint256) external onlyByPosm {
->>>>>>> 35e00119
         notifyUnsubscribeCount++;
         uint256 _memPtr = memPtr;
         assembly {
@@ -86,11 +82,7 @@
         }
     }
 
-<<<<<<< HEAD
-    function notifyUnsubscribe(uint256, bytes memory) external view onlyByPosm {
-=======
     function notifyUnsubscribe(uint256) external view onlyByPosm {
->>>>>>> 35e00119
         revert TestRevert("notifyUnsubscribe");
     }
 
