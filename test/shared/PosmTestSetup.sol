// SPDX-License-Identifier: MIT
pragma solidity ^0.8.24;

import "forge-std/Test.sol";
import {Currency} from "@uniswap/v4-core/src/types/Currency.sol";
import {BalanceDelta} from "@uniswap/v4-core/src/types/BalanceDelta.sol";
import {IPoolManager} from "@uniswap/v4-core/src/interfaces/IPoolManager.sol";
import {Hooks} from "@uniswap/v4-core/src/libraries/Hooks.sol";
import {PoolKey} from "@uniswap/v4-core/src/types/PoolKey.sol";
import {Deployers} from "@uniswap/v4-core/test/utils/Deployers.sol";
import {PositionManager} from "../../src/PositionManager.sol";
import {IERC20} from "forge-std/interfaces/IERC20.sol";
import {LiquidityOperations} from "./LiquidityOperations.sol";
import {IAllowanceTransfer} from "permit2/src/interfaces/IAllowanceTransfer.sol";
import {DeployPermit2} from "permit2/test/utils/DeployPermit2.sol";
import {HookSavesDelta} from "./HookSavesDelta.sol";
import {HookModifyLiquidities} from "./HookModifyLiquidities.sol";
<<<<<<< HEAD
import {ERC721PermitHashLibrary} from "../../src/libraries/ERC721PermitHash.sol";
import {IPositionDescriptor} from "../../src/interfaces/IPositionDescriptor.sol";
=======
import {ERC721PermitHash} from "../../src/libraries/ERC721PermitHash.sol";
>>>>>>> 35e00119

/// @notice A shared test contract that wraps the v4-core deployers contract and exposes basic liquidity operations on posm.
contract PosmTestSetup is Test, Deployers, DeployPermit2, LiquidityOperations, IPositionDescriptor {
    uint256 constant STARTING_USER_BALANCE = 10_000_000 ether;

    IAllowanceTransfer permit2;
    IPositionDescriptor public positionDescriptor;
    HookSavesDelta hook;
    address hookAddr = address(uint160(Hooks.AFTER_ADD_LIQUIDITY_FLAG | Hooks.AFTER_REMOVE_LIQUIDITY_FLAG));

    HookModifyLiquidities hookModifyLiquidities;
    address hookModifyLiquiditiesAddr = address(
        uint160(
            Hooks.BEFORE_SWAP_FLAG | Hooks.BEFORE_ADD_LIQUIDITY_FLAG | Hooks.BEFORE_REMOVE_LIQUIDITY_FLAG
                | Hooks.AFTER_ADD_LIQUIDITY_FLAG | Hooks.AFTER_REMOVE_LIQUIDITY_FLAG
        )
    );

    function deployPosmHookSavesDelta() public {
        HookSavesDelta impl = new HookSavesDelta();
        vm.etch(hookAddr, address(impl).code);
        hook = HookSavesDelta(hookAddr);
    }

    function deployPositionDescriptor() public {
        positionDescriptor = IPositionDescriptor(manager, 0xC02aaA39b223FE8D0A0e5C4F27eAD9083C756Cc2, "ETH");
    }

    /// @dev deploys a special test hook where beforeSwap hookData is used to modify liquidity
    function deployPosmHookModifyLiquidities() public {
        HookModifyLiquidities impl = new HookModifyLiquidities();
        vm.etch(hookModifyLiquiditiesAddr, address(impl).code);
        hookModifyLiquidities = HookModifyLiquidities(hookModifyLiquiditiesAddr);

        // set posm address since constructor args are not easily copied by vm.etch
        hookModifyLiquidities.setAddresses(lpm, permit2);
    }

    function deployAndApprovePosm(IPoolManager poolManager) public {
        deployPosm(poolManager, deployPositionDescriptor());
        approvePosm();
    }

    function deployPosm(IPoolManager poolManager, IPositionDescriptor tokenDescriptor) internal {
        // We use deployPermit2() to prevent having to use via-ir in this repository.
        permit2 = IAllowanceTransfer(deployPermit2());
<<<<<<< HEAD
        lpm = new PositionManager(poolManager, permit2, tokenDescriptor);
=======
        lpm = new PositionManager(poolManager, permit2, 100_000);
>>>>>>> 35e00119
    }

    function seedBalance(address to) internal {
        IERC20(Currency.unwrap(currency0)).transfer(to, STARTING_USER_BALANCE);
        IERC20(Currency.unwrap(currency1)).transfer(to, STARTING_USER_BALANCE);
    }

    function approvePosm() internal {
        approvePosmCurrency(currency0);
        approvePosmCurrency(currency1);
    }

    function approvePosmCurrency(Currency currency) internal {
        // Because POSM uses permit2, we must execute 2 permits/approvals.
        // 1. First, the caller must approve permit2 on the token.
        IERC20(Currency.unwrap(currency)).approve(address(permit2), type(uint256).max);
        // 2. Then, the caller must approve POSM as a spender of permit2. TODO: This could also be a signature.
        permit2.approve(Currency.unwrap(currency), address(lpm), type(uint160).max, type(uint48).max);
    }

    // Does the same approvals as approvePosm, but for a specific address.
    function approvePosmFor(address addr) internal {
        vm.startPrank(addr);
        approvePosm();
        vm.stopPrank();
    }

    function permit(uint256 privateKey, uint256 tokenId, address operator, uint256 nonce) internal {
        bytes32 digest = getDigest(operator, tokenId, 1, block.timestamp + 1);

        (uint8 v, bytes32 r, bytes32 s) = vm.sign(privateKey, digest);
        bytes memory signature = abi.encodePacked(r, s, v);

        vm.prank(operator);
        lpm.permit(operator, tokenId, block.timestamp + 1, nonce, signature);
    }

    function getDigest(address spender, uint256 tokenId, uint256 nonce, uint256 deadline)
        internal
        view
        returns (bytes32 digest)
    {
        digest = keccak256(
            abi.encodePacked(
                "\x19\x01",
                lpm.DOMAIN_SEPARATOR(),
                keccak256(abi.encode(ERC721PermitHash.PERMIT_TYPEHASH, spender, tokenId, nonce, deadline))
            )
        );
    }

    function getLastDelta() internal view returns (BalanceDelta delta) {
        delta = hook.deltas(hook.numberDeltasReturned() - 1); // just want the most recently written delta
    }

    function getNetDelta() internal view returns (BalanceDelta delta) {
        uint256 numDeltas = hook.numberDeltasReturned();
        for (uint256 i = 0; i < numDeltas; i++) {
            delta = delta + hook.deltas(i);
        }
    }
}<|MERGE_RESOLUTION|>--- conflicted
+++ resolved
@@ -15,19 +15,15 @@
 import {DeployPermit2} from "permit2/test/utils/DeployPermit2.sol";
 import {HookSavesDelta} from "./HookSavesDelta.sol";
 import {HookModifyLiquidities} from "./HookModifyLiquidities.sol";
-<<<<<<< HEAD
-import {ERC721PermitHashLibrary} from "../../src/libraries/ERC721PermitHash.sol";
-import {IPositionDescriptor} from "../../src/interfaces/IPositionDescriptor.sol";
-=======
+import {PositionDescriptor} from "../../src/PositionDescriptor.sol";
 import {ERC721PermitHash} from "../../src/libraries/ERC721PermitHash.sol";
->>>>>>> 35e00119
 
 /// @notice A shared test contract that wraps the v4-core deployers contract and exposes basic liquidity operations on posm.
-contract PosmTestSetup is Test, Deployers, DeployPermit2, LiquidityOperations, IPositionDescriptor {
+contract PosmTestSetup is Test, Deployers, DeployPermit2, LiquidityOperations {
     uint256 constant STARTING_USER_BALANCE = 10_000_000 ether;
 
     IAllowanceTransfer permit2;
-    IPositionDescriptor public positionDescriptor;
+    PositionDescriptor public positionDescriptor;
     HookSavesDelta hook;
     address hookAddr = address(uint160(Hooks.AFTER_ADD_LIQUIDITY_FLAG | Hooks.AFTER_REMOVE_LIQUIDITY_FLAG));
 
@@ -45,10 +41,6 @@
         hook = HookSavesDelta(hookAddr);
     }
 
-    function deployPositionDescriptor() public {
-        positionDescriptor = IPositionDescriptor(manager, 0xC02aaA39b223FE8D0A0e5C4F27eAD9083C756Cc2, "ETH");
-    }
-
     /// @dev deploys a special test hook where beforeSwap hookData is used to modify liquidity
     function deployPosmHookModifyLiquidities() public {
         HookModifyLiquidities impl = new HookModifyLiquidities();
@@ -60,18 +52,15 @@
     }
 
     function deployAndApprovePosm(IPoolManager poolManager) public {
-        deployPosm(poolManager, deployPositionDescriptor());
+        deployPosm(poolManager);
         approvePosm();
     }
 
-    function deployPosm(IPoolManager poolManager, IPositionDescriptor tokenDescriptor) internal {
+    function deployPosm(IPoolManager poolManager) internal {
         // We use deployPermit2() to prevent having to use via-ir in this repository.
         permit2 = IAllowanceTransfer(deployPermit2());
-<<<<<<< HEAD
-        lpm = new PositionManager(poolManager, permit2, tokenDescriptor);
-=======
-        lpm = new PositionManager(poolManager, permit2, 100_000);
->>>>>>> 35e00119
+        positionDescriptor = new PositionDescriptor(poolManager, 0xC02aaA39b223FE8D0A0e5C4F27eAD9083C756Cc2, "ETH");
+        lpm = new PositionManager(poolManager, permit2, 100_000, positionDescriptor);
     }
 
     function seedBalance(address to) internal {
