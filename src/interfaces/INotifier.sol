--- conflicted
+++ resolved
@@ -27,20 +27,8 @@
 
     /// @notice Removes the subscriber from receiving notifications for a respective position
     /// @param tokenId the ERC721 tokenId
-<<<<<<< HEAD
-    /// @param config the corresponding PositionConfig for the tokenId
-    /// @dev payable so it can be multicalled with NATIVE related actions
-    /// @dev Must always allow a user to unsubscribe. In the case of a malicious subscriber, a user can always unsubscribe safely, ensuring liquidity is always modifiable.
-    function unsubscribe(uint256 tokenId, PositionConfig calldata config) external payable;
-
-    /// @notice Returns whether a position should call out to notify a subscribing contract on modification or transfer
-    /// @param tokenId the ERC721 tokenId
-    /// @return bool whether or not the position has a subscriber
-    function hasSubscriber(uint256 tokenId) external view returns (bool);
-=======
     /// @param data caller-provided data that's forwarded to the subscriber contract
     /// @dev payable so it can be multicalled with NATIVE related actions
     /// @dev Must always allow a user to unsubscribe. In the case of a malicious subscriber, a user can always unsubscribe safely, ensuring liquidity is always modifiable.
     function unsubscribe(uint256 tokenId, bytes calldata data) external payable;
->>>>>>> b29c5fe3
 }