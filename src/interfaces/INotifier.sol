--- conflicted
+++ resolved
@@ -40,12 +40,6 @@
 
     /// @notice Removes the subscriber from receiving notifications for a respective position
     /// @param tokenId the ERC721 tokenId
-<<<<<<< HEAD
-    /// @param data caller-provided data that's forwarded to the subscriber contract
-    /// @dev payable so it can be multicalled with NATIVE related actions
-    /// @dev Must always allow a user to unsubscribe. In the case of a malicious subscriber, a user can always unsubscribe safely, ensuring liquidity is always modifiable.
-    function unsubscribe(uint256 tokenId, bytes calldata data) external payable;
-=======
     /// @dev Callers must specify a high gas limit (remaining gas should be higher than unsubscriberGasLimit) such that the subscriber can be notified
     /// @dev payable so it can be multicalled with NATIVE related actions
     /// @dev Must always allow a user to unsubscribe. In the case of a malicious subscriber, a user can always unsubscribe safely, ensuring liquidity is always modifiable.
@@ -54,5 +48,4 @@
     /// @notice Returns and determines the maximum allowable gas-used for notifying unsubscribe
     /// @return uint256 the maximum gas limit when notifying a subscriber's `notifyUnsubscribe` function
     function unsubscribeGasLimit() external view returns (uint256);
->>>>>>> 35e00119
 }