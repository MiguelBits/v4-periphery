// SPDX-License-Identifier: GPL-3.0-or-later
pragma solidity ^0.8.0;

import {ISubscriber} from "../interfaces/ISubscriber.sol";
<<<<<<< HEAD
import {BipsLibrary} from "../libraries/BipsLibrary.sol";
=======
>>>>>>> 35e00119
import {INotifier} from "../interfaces/INotifier.sol";
import {CustomRevert} from "@uniswap/v4-core/src/libraries/CustomRevert.sol";
import {BalanceDelta} from "@uniswap/v4-core/src/types/BalanceDelta.sol";
import {PositionInfo} from "../libraries/PositionInfoLibrary.sol";

/// @notice Notifier is used to opt in to sending updates to external contracts about position modifications or transfers
abstract contract Notifier is INotifier {
    using CustomRevert for bytes4;
<<<<<<< HEAD

    error AlreadySubscribed(address subscriber);
    error AlreadyUnsubscribed();

    event Subscribed(uint256 tokenId, address subscriber);
    event Unsubscribed(uint256 tokenId, address subscriber);
=======
>>>>>>> 35e00119

    ISubscriber private constant NO_SUBSCRIBER = ISubscriber(address(0));

    /// @inheritdoc INotifier
    uint256 public immutable unsubscribeGasLimit;

    /// @inheritdoc INotifier
    mapping(uint256 tokenId => ISubscriber subscriber) public subscriber;

    constructor(uint256 _unsubscribeGasLimit) {
        unsubscribeGasLimit = _unsubscribeGasLimit;
    }

    /// @notice Only allow callers that are approved as spenders or operators of the tokenId
    /// @dev to be implemented by the parent contract (PositionManager)
    /// @param caller the address of the caller
    /// @param tokenId the tokenId of the position
    modifier onlyIfApproved(address caller, uint256 tokenId) virtual;

    function _setUnsubscribed(uint256 tokenId) internal virtual;

    function _setSubscribed(uint256 tokenId) internal virtual;

    /// @inheritdoc INotifier
    function subscribe(uint256 tokenId, address newSubscriber, bytes calldata data)
        external
        payable
        onlyIfApproved(msg.sender, tokenId)
    {
        ISubscriber _subscriber = subscriber[tokenId];

<<<<<<< HEAD
        if (_subscriber != NO_SUBSCRIBER) revert AlreadySubscribed(address(_subscriber));

        _setSubscribed(tokenId);
        subscriber[tokenId] = ISubscriber(newSubscriber);

        bool success = _call(address(newSubscriber), abi.encodeCall(ISubscriber.notifySubscribe, (tokenId, data)));
=======
        if (_subscriber != NO_SUBSCRIBER) revert AlreadySubscribed(tokenId, address(_subscriber));
        _setSubscribed(tokenId);

        subscriber[tokenId] = ISubscriber(newSubscriber);

        bool success = _call(newSubscriber, abi.encodeCall(ISubscriber.notifySubscribe, (tokenId, data)));
>>>>>>> 35e00119

        if (!success) {
            Wrap__SubscriptionReverted.selector.bubbleUpAndRevertWith(newSubscriber);
        }

        emit Subscription(tokenId, newSubscriber);
    }

    /// @inheritdoc INotifier
<<<<<<< HEAD
    function unsubscribe(uint256 tokenId, bytes calldata data) external payable onlyIfApproved(msg.sender, tokenId) {
        ISubscriber _subscriber = subscriber[tokenId];

        if (_subscriber == NO_SUBSCRIBER) revert AlreadyUnsubscribed();
=======
    function unsubscribe(uint256 tokenId) external payable onlyIfApproved(msg.sender, tokenId) {
        _unsubscribe(tokenId);
    }

    function _unsubscribe(uint256 tokenId) internal {
        ISubscriber _subscriber = subscriber[tokenId];

        if (_subscriber == NO_SUBSCRIBER) revert NotSubscribed();
>>>>>>> 35e00119
        _setUnsubscribed(tokenId);

        delete subscriber[tokenId];

<<<<<<< HEAD
        uint256 subscriberGasLimit = block.gaslimit.calculatePortion(BLOCK_LIMIT_BPS);
        try _subscriber.notifyUnsubscribe{gas: subscriberGasLimit}(tokenId, data) {} catch {}
=======
        if (address(_subscriber).code.length > 0) {
            // require that the remaining gas is sufficient to notify the subscriber
            // otherwise, users can select a gas limit where .notifyUnsubscribe hits OutOfGas yet the
            // transaction/unsubscription can still succeed
            if (gasleft() < unsubscribeGasLimit) GasLimitTooLow.selector.revertWith();
            try _subscriber.notifyUnsubscribe{gas: unsubscribeGasLimit}(tokenId) {} catch {}
        }
>>>>>>> 35e00119

        emit Unsubscription(tokenId, address(_subscriber));
    }

    function _notifyModifyLiquidity(uint256 tokenId, int256 liquidityChange, BalanceDelta feesAccrued) internal {
        ISubscriber _subscriber = subscriber[tokenId];

        bool success = _call(
            address(_subscriber),
            abi.encodeCall(ISubscriber.notifyModifyLiquidity, (tokenId, liquidityChange, feesAccrued))
        );

        if (!success) {
            Wrap__ModifyLiquidityNotificationReverted.selector.bubbleUpAndRevertWith(address(_subscriber));
        }
    }

    function _notifyTransfer(uint256 tokenId, address previousOwner, address newOwner) internal {
        ISubscriber _subscriber = subscriber[tokenId];

        bool success =
            _call(address(_subscriber), abi.encodeCall(ISubscriber.notifyTransfer, (tokenId, previousOwner, newOwner)));

        if (!success) {
            Wrap__TransferNotificationReverted.selector.bubbleUpAndRevertWith(address(_subscriber));
        }
    }

    function _call(address target, bytes memory encodedCall) internal returns (bool success) {
        if (target.code.length == 0) NoCodeSubscriber.selector.revertWith();
        assembly ("memory-safe") {
            success := call(gas(), target, 0, add(encodedCall, 0x20), mload(encodedCall), 0, 0)
        }
    }
}<|MERGE_RESOLUTION|>--- conflicted
+++ resolved
@@ -2,10 +2,6 @@
 pragma solidity ^0.8.0;
 
 import {ISubscriber} from "../interfaces/ISubscriber.sol";
-<<<<<<< HEAD
-import {BipsLibrary} from "../libraries/BipsLibrary.sol";
-=======
->>>>>>> 35e00119
 import {INotifier} from "../interfaces/INotifier.sol";
 import {CustomRevert} from "@uniswap/v4-core/src/libraries/CustomRevert.sol";
 import {BalanceDelta} from "@uniswap/v4-core/src/types/BalanceDelta.sol";
@@ -14,15 +10,6 @@
 /// @notice Notifier is used to opt in to sending updates to external contracts about position modifications or transfers
 abstract contract Notifier is INotifier {
     using CustomRevert for bytes4;
-<<<<<<< HEAD
-
-    error AlreadySubscribed(address subscriber);
-    error AlreadyUnsubscribed();
-
-    event Subscribed(uint256 tokenId, address subscriber);
-    event Unsubscribed(uint256 tokenId, address subscriber);
-=======
->>>>>>> 35e00119
 
     ISubscriber private constant NO_SUBSCRIBER = ISubscriber(address(0));
 
@@ -54,21 +41,12 @@
     {
         ISubscriber _subscriber = subscriber[tokenId];
 
-<<<<<<< HEAD
-        if (_subscriber != NO_SUBSCRIBER) revert AlreadySubscribed(address(_subscriber));
-
-        _setSubscribed(tokenId);
-        subscriber[tokenId] = ISubscriber(newSubscriber);
-
-        bool success = _call(address(newSubscriber), abi.encodeCall(ISubscriber.notifySubscribe, (tokenId, data)));
-=======
         if (_subscriber != NO_SUBSCRIBER) revert AlreadySubscribed(tokenId, address(_subscriber));
         _setSubscribed(tokenId);
 
         subscriber[tokenId] = ISubscriber(newSubscriber);
 
         bool success = _call(newSubscriber, abi.encodeCall(ISubscriber.notifySubscribe, (tokenId, data)));
->>>>>>> 35e00119
 
         if (!success) {
             Wrap__SubscriptionReverted.selector.bubbleUpAndRevertWith(newSubscriber);
@@ -78,12 +56,6 @@
     }
 
     /// @inheritdoc INotifier
-<<<<<<< HEAD
-    function unsubscribe(uint256 tokenId, bytes calldata data) external payable onlyIfApproved(msg.sender, tokenId) {
-        ISubscriber _subscriber = subscriber[tokenId];
-
-        if (_subscriber == NO_SUBSCRIBER) revert AlreadyUnsubscribed();
-=======
     function unsubscribe(uint256 tokenId) external payable onlyIfApproved(msg.sender, tokenId) {
         _unsubscribe(tokenId);
     }
@@ -92,15 +64,10 @@
         ISubscriber _subscriber = subscriber[tokenId];
 
         if (_subscriber == NO_SUBSCRIBER) revert NotSubscribed();
->>>>>>> 35e00119
         _setUnsubscribed(tokenId);
 
         delete subscriber[tokenId];
 
-<<<<<<< HEAD
-        uint256 subscriberGasLimit = block.gaslimit.calculatePortion(BLOCK_LIMIT_BPS);
-        try _subscriber.notifyUnsubscribe{gas: subscriberGasLimit}(tokenId, data) {} catch {}
-=======
         if (address(_subscriber).code.length > 0) {
             // require that the remaining gas is sufficient to notify the subscriber
             // otherwise, users can select a gas limit where .notifyUnsubscribe hits OutOfGas yet the
@@ -108,7 +75,6 @@
             if (gasleft() < unsubscribeGasLimit) GasLimitTooLow.selector.revertWith();
             try _subscriber.notifyUnsubscribe{gas: unsubscribeGasLimit}(tokenId) {} catch {}
         }
->>>>>>> 35e00119
 
         emit Unsubscription(tokenId, address(_subscriber));
     }
