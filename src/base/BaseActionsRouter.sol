// SPDX-License-Identifier: GPL-3.0-or-later
pragma solidity ^0.8.24;

import {IPoolManager} from "@uniswap/v4-core/src/interfaces/IPoolManager.sol";
import {SafeCallback} from "./SafeCallback.sol";
<<<<<<< HEAD
import {CalldataBytesLib} from "../libraries/CalldataBytesLib.sol";
=======
import {CalldataDecoder} from "../libraries/CalldataDecoder.sol";
>>>>>>> 2a9026fc

/// @notice Abstract contract for performing a combination of actions on Uniswap v4.
/// @dev Suggested uint256 action values are defined in Actions.sol, however any definition can be used
abstract contract BaseActionsRouter is SafeCallback {
<<<<<<< HEAD
    using CalldataBytesLib for bytes;
=======
    using CalldataDecoder for bytes;
>>>>>>> 2a9026fc

    /// @notice emitted when different numbers of parameters and actions are provided
    error InputLengthMismatch();

    /// @notice emitted when an inheriting contract does not support an action
    error UnsupportedAction(uint256 action);

    constructor(IPoolManager _poolManager) SafeCallback(_poolManager) {}

    /// @notice internal function that triggers the execution of a set of actions on v4
    /// @dev inheriting contracts should call this function to trigger execution
    function _executeActions(bytes calldata params) internal {
        poolManager.unlock(params);
    }

    /// @notice function that is called by the PoolManager through the SafeCallback.unlockCallback
    function _unlockCallback(bytes calldata data) internal override returns (bytes memory) {
        // abi.decode(data, (uint256[], bytes[]));
        (uint256[] calldata actions, bytes[] calldata params) = data.decodeActionsRouterParams();

        uint256 numActions = actions.length;
        if (numActions != params.length) revert InputLengthMismatch();

        for (uint256 actionIndex = 0; actionIndex < numActions; actionIndex++) {
            uint256 action = actions[actionIndex];

            _handleAction(action, params[actionIndex]);
        }

        // TODO do we want to return anything?
        return "";
    }

    /// @notice function to handle the parsing and execution of an action and its parameters
    function _handleAction(uint256 action, bytes calldata params) internal virtual;

    /// @notice function that returns address considered executer of the actions
    /// @dev The other context functions, _msgData and _msgValue, are not supported by this contract
    /// In many contracts this will be the address that calls the initial entry point that calls `_executeActions`
    /// `msg.sender` shouldnt be used, as this will be the v4 pool manager contract that calls `unlockCallback`
    /// If using ReentrancyLock.sol, this function can return _getLocker()
    function _msgSender() internal view virtual returns (address);
}<|MERGE_RESOLUTION|>--- conflicted
+++ resolved
@@ -3,20 +3,12 @@
 
 import {IPoolManager} from "@uniswap/v4-core/src/interfaces/IPoolManager.sol";
 import {SafeCallback} from "./SafeCallback.sol";
-<<<<<<< HEAD
-import {CalldataBytesLib} from "../libraries/CalldataBytesLib.sol";
-=======
 import {CalldataDecoder} from "../libraries/CalldataDecoder.sol";
->>>>>>> 2a9026fc
 
 /// @notice Abstract contract for performing a combination of actions on Uniswap v4.
 /// @dev Suggested uint256 action values are defined in Actions.sol, however any definition can be used
 abstract contract BaseActionsRouter is SafeCallback {
-<<<<<<< HEAD
-    using CalldataBytesLib for bytes;
-=======
     using CalldataDecoder for bytes;
->>>>>>> 2a9026fc
 
     /// @notice emitted when different numbers of parameters and actions are provided
     error InputLengthMismatch();
