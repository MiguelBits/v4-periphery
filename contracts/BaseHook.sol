// SPDX-License-Identifier: UNLICENSED
pragma solidity ^0.8.24;

import {Hooks} from "@uniswap/v4-core/src/libraries/Hooks.sol";
import {IPoolManager} from "@uniswap/v4-core/src/interfaces/IPoolManager.sol";
import {IHooks} from "@uniswap/v4-core/src/interfaces/IHooks.sol";
import {BalanceDelta} from "@uniswap/v4-core/src/types/BalanceDelta.sol";
import {PoolKey} from "@uniswap/v4-core/src/types/PoolKey.sol";
import {SafeCallback} from "./base/SafeCallback.sol";
import {ImmutableState} from "./base/ImmutableState.sol";
import {BeforeSwapDelta} from "@uniswap/v4-core/src/types/BeforeSwapDelta.sol";
import {SafeCallback} from "./base/SafeCallback.sol";
import {ImmutableState} from "./base/ImmutableState.sol";

abstract contract BaseHook is IHooks, SafeCallback {
    error NotSelf();
    error InvalidPool();
    error LockFailure();
    error HookNotImplemented();

<<<<<<< HEAD
    constructor(IPoolManager _poolManager) ImmutableState(_poolManager) {
=======
    constructor(IPoolManager _manager) ImmutableState(_manager) {
>>>>>>> 1ca56ab7
        validateHookAddress(this);
    }

    /// @dev Only this address may call this function
    modifier selfOnly() {
        if (msg.sender != address(this)) revert NotSelf();
        _;
    }

    /// @dev Only pools with hooks set to this contract may call this function
    modifier onlyValidPools(IHooks hooks) {
        if (hooks != this) revert InvalidPool();
        _;
    }

    function getHookPermissions() public pure virtual returns (Hooks.Permissions memory);

    // this function is virtual so that we can override it during testing,
    // which allows us to deploy an implementation to any address
    // and then etch the bytecode into the correct address
    function validateHookAddress(BaseHook _this) internal pure virtual {
        Hooks.validateHookPermissions(_this, getHookPermissions());
    }

    function _unlockCallback(bytes calldata data) internal virtual override returns (bytes memory) {
        (bool success, bytes memory returnData) = address(this).call(data);
        if (success) return returnData;
        if (returnData.length == 0) revert LockFailure();
        // if the call failed, bubble up the reason
        /// @solidity memory-safe-assembly
        assembly {
            revert(add(returnData, 32), mload(returnData))
        }
    }

    function beforeInitialize(address, PoolKey calldata, uint160, bytes calldata) external virtual returns (bytes4) {
        revert HookNotImplemented();
    }

    function afterInitialize(address, PoolKey calldata, uint160, int24, bytes calldata)
        external
        virtual
        returns (bytes4)
    {
        revert HookNotImplemented();
    }

    function beforeAddLiquidity(address, PoolKey calldata, IPoolManager.ModifyLiquidityParams calldata, bytes calldata)
        external
        virtual
        returns (bytes4)
    {
        revert HookNotImplemented();
    }

    function beforeRemoveLiquidity(
        address,
        PoolKey calldata,
        IPoolManager.ModifyLiquidityParams calldata,
        bytes calldata
    ) external virtual returns (bytes4) {
        revert HookNotImplemented();
    }

    function afterAddLiquidity(
        address,
        PoolKey calldata,
        IPoolManager.ModifyLiquidityParams calldata,
        BalanceDelta,
        bytes calldata
    ) external virtual returns (bytes4, BalanceDelta) {
        revert HookNotImplemented();
    }

    function afterRemoveLiquidity(
        address,
        PoolKey calldata,
        IPoolManager.ModifyLiquidityParams calldata,
        BalanceDelta,
        bytes calldata
    ) external virtual returns (bytes4, BalanceDelta) {
        revert HookNotImplemented();
    }

    function beforeSwap(address, PoolKey calldata, IPoolManager.SwapParams calldata, bytes calldata)
        external
        virtual
        returns (bytes4, BeforeSwapDelta, uint24)
    {
        revert HookNotImplemented();
    }

    function afterSwap(address, PoolKey calldata, IPoolManager.SwapParams calldata, BalanceDelta, bytes calldata)
        external
        virtual
        returns (bytes4, int128)
    {
        revert HookNotImplemented();
    }

    function beforeDonate(address, PoolKey calldata, uint256, uint256, bytes calldata)
        external
        virtual
        returns (bytes4)
    {
        revert HookNotImplemented();
    }

    function afterDonate(address, PoolKey calldata, uint256, uint256, bytes calldata)
        external
        virtual
        returns (bytes4)
    {
        revert HookNotImplemented();
    }
}<|MERGE_RESOLUTION|>--- conflicted
+++ resolved
@@ -18,11 +18,7 @@
     error LockFailure();
     error HookNotImplemented();
 
-<<<<<<< HEAD
-    constructor(IPoolManager _poolManager) ImmutableState(_poolManager) {
-=======
     constructor(IPoolManager _manager) ImmutableState(_manager) {
->>>>>>> 1ca56ab7
         validateHookAddress(this);
     }
 
