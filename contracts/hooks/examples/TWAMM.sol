// SPDX-License-Identifier: UNLICENSED
pragma solidity ^0.8.15;

import {Hooks} from "@uniswap/v4-core/src/libraries/Hooks.sol";
import {TickBitmap} from "@uniswap/v4-core/src/libraries/TickBitmap.sol";
import {SqrtPriceMath} from "@uniswap/v4-core/src/libraries/SqrtPriceMath.sol";
import {FixedPoint96} from "@uniswap/v4-core/src/libraries/FixedPoint96.sol";
import {PoolId, PoolIdLibrary} from "@uniswap/v4-core/src/types/PoolId.sol";
import {SafeCast} from "@uniswap/v4-core/src/libraries/SafeCast.sol";
import {BaseHook} from "../../BaseHook.sol";
import {IERC20Minimal} from "@uniswap/v4-core/src/interfaces/external/IERC20Minimal.sol";
import {IPoolManager} from "@uniswap/v4-core/src/interfaces/IPoolManager.sol";
import {ITWAMM} from "../../interfaces/ITWAMM.sol";
import {TickMath} from "@uniswap/v4-core/src/libraries/TickMath.sol";
import {TransferHelper} from "../../libraries/TransferHelper.sol";
import {TwammMath} from "../../libraries/TWAMM/TwammMath.sol";
import {OrderPool} from "../../libraries/TWAMM/OrderPool.sol";
import {Currency, CurrencyLibrary} from "@uniswap/v4-core/src/types/Currency.sol";
import {BalanceDelta} from "@uniswap/v4-core/src/types/BalanceDelta.sol";
import {PoolGetters} from "../../libraries/PoolGetters.sol";
import {PoolKey} from "@uniswap/v4-core/src/types/PoolKey.sol";
import {CurrencySettler} from "@uniswap/v4-core/test/utils/CurrencySettler.sol";
import {StateLibrary} from "@uniswap/v4-core/src/libraries/StateLibrary.sol";
import {BeforeSwapDelta, BeforeSwapDeltaLibrary} from "@uniswap/v4-core/src/types/BeforeSwapDelta.sol";

contract TWAMM is BaseHook, ITWAMM {
    using TransferHelper for IERC20Minimal;
    using CurrencyLibrary for Currency;
    using CurrencySettler for Currency;
    using OrderPool for OrderPool.State;
    using PoolIdLibrary for PoolKey;
    using TickMath for int24;
    using TickMath for uint160;
    using SafeCast for uint256;
    using PoolGetters for IPoolManager;
    using TickBitmap for mapping(int16 => uint256);
    using StateLibrary for IPoolManager;

    bytes internal constant ZERO_BYTES = bytes("");

    int256 internal constant MIN_DELTA = -1;
    bool internal constant ZERO_FOR_ONE = true;
    bool internal constant ONE_FOR_ZERO = false;

    /// @notice Contains full state related to the TWAMM
    /// @member lastVirtualOrderTimestamp Last timestamp in which virtual orders were executed
    /// @member orderPool0For1 Order pool trading token0 for token1 of pool
    /// @member orderPool1For0 Order pool trading token1 for token0 of pool
    /// @member orders Mapping of orderId to individual orders on pool
    struct State {
        uint256 lastVirtualOrderTimestamp;
        OrderPool.State orderPool0For1;
        OrderPool.State orderPool1For0;
        mapping(bytes32 => Order) orders;
    }

    /// @inheritdoc ITWAMM
    uint256 public immutable expirationInterval;
    // twammStates[poolId] => Twamm.State
    mapping(PoolId => State) internal twammStates;
    // tokensOwed[token][owner] => amountOwed
    mapping(Currency => mapping(address => uint256)) public tokensOwed;

    constructor(IPoolManager _poolManager, uint256 _expirationInterval) BaseHook(_poolManager) {
        expirationInterval = _expirationInterval;
    }

    function getHookPermissions() public pure override returns (Hooks.Permissions memory) {
        return Hooks.Permissions({
            beforeInitialize: true,
            afterInitialize: false,
            beforeAddLiquidity: true,
            beforeRemoveLiquidity: false,
            afterAddLiquidity: false,
            afterRemoveLiquidity: false,
            beforeSwap: true,
            afterSwap: false,
            beforeDonate: false,
            afterDonate: false,
            beforeSwapReturnDelta: false,
            afterSwapReturnDelta: false,
            afterAddLiquidityReturnDelta: false,
            afterRemoveLiquidityReturnDelta: false
        });
    }

    function beforeInitialize(address, PoolKey calldata key, uint160, bytes calldata)
        external
        virtual
        override
        onlyByManager
        returns (bytes4)
    {
        // one-time initialization enforced in PoolManager
        initialize(_getTWAMM(key));
        return BaseHook.beforeInitialize.selector;
    }

    function beforeAddLiquidity(
        address,
        PoolKey calldata key,
        IPoolManager.ModifyLiquidityParams calldata,
        bytes calldata
    ) external override onlyByManager returns (bytes4) {
        executeTWAMMOrders(key);
        return BaseHook.beforeAddLiquidity.selector;
    }

    function beforeSwap(address, PoolKey calldata key, IPoolManager.SwapParams calldata, bytes calldata)
        external
        override
        onlyByManager
<<<<<<< HEAD
        returns (bytes4, BeforeSwapDelta, uint24)
=======
        returns (bytes4)
>>>>>>> 666faf80
    {
        executeTWAMMOrders(key);
        return (BaseHook.beforeSwap.selector, BeforeSwapDeltaLibrary.ZERO_DELTA, 0);
    }

    function lastVirtualOrderTimestamp(PoolId key) external view returns (uint256) {
        return twammStates[key].lastVirtualOrderTimestamp;
    }

    function getOrder(PoolKey calldata poolKey, OrderKey calldata orderKey) external view returns (Order memory) {
        return _getOrder(twammStates[PoolId.wrap(keccak256(abi.encode(poolKey)))], orderKey);
    }

    function getOrderPool(PoolKey calldata key, bool zeroForOne)
        external
        view
        returns (uint256 sellRateCurrent, uint256 earningsFactorCurrent)
    {
        State storage twamm = _getTWAMM(key);
        return zeroForOne
            ? (twamm.orderPool0For1.sellRateCurrent, twamm.orderPool0For1.earningsFactorCurrent)
            : (twamm.orderPool1For0.sellRateCurrent, twamm.orderPool1For0.earningsFactorCurrent);
    }

    /// @notice Initialize TWAMM state
    function initialize(State storage self) internal {
        self.lastVirtualOrderTimestamp = block.timestamp;
    }

    /// @inheritdoc ITWAMM
    function executeTWAMMOrders(PoolKey memory key) public {
        PoolId poolId = key.toId();
        (uint160 sqrtPriceX96,,,) = poolManager.getSlot0(poolId);
        State storage twamm = twammStates[poolId];

        (bool zeroForOne, uint160 sqrtPriceLimitX96) = _executeTWAMMOrders(
            twamm, poolManager, key, PoolParamsOnExecute(sqrtPriceX96, poolManager.getLiquidity(poolId))
        );

        if (sqrtPriceLimitX96 != 0 && sqrtPriceLimitX96 != sqrtPriceX96) {
            poolManager.unlock(
                abi.encode(key, IPoolManager.SwapParams(zeroForOne, type(int256).max, sqrtPriceLimitX96))
            );
        }
    }

    /// @inheritdoc ITWAMM
    function submitOrder(PoolKey calldata key, OrderKey memory orderKey, uint256 amountIn)
        external
        returns (bytes32 orderId)
    {
        PoolId poolId = PoolId.wrap(keccak256(abi.encode(key)));
        State storage twamm = twammStates[poolId];
        executeTWAMMOrders(key);

        uint256 sellRate;
        unchecked {
            // checks done in TWAMM library
            uint256 duration = orderKey.expiration - block.timestamp;
            sellRate = amountIn / duration;
            orderId = _submitOrder(twamm, orderKey, sellRate);
            IERC20Minimal(orderKey.zeroForOne ? Currency.unwrap(key.currency0) : Currency.unwrap(key.currency1))
                .safeTransferFrom(msg.sender, address(this), sellRate * duration);
        }

        emit SubmitOrder(
            poolId,
            orderKey.owner,
            orderKey.expiration,
            orderKey.zeroForOne,
            sellRate,
            _getOrder(twamm, orderKey).earningsFactorLast
        );
    }

    /// @notice Submits a new long term order into the TWAMM
    /// @dev executeTWAMMOrders must be executed up to current timestamp before calling submitOrder
    /// @param orderKey The OrderKey for the new order
    function _submitOrder(State storage self, OrderKey memory orderKey, uint256 sellRate)
        internal
        returns (bytes32 orderId)
    {
        if (orderKey.owner != msg.sender) revert MustBeOwner(orderKey.owner, msg.sender);
        if (self.lastVirtualOrderTimestamp == 0) revert NotInitialized();
        if (orderKey.expiration <= block.timestamp) revert ExpirationLessThanBlocktime(orderKey.expiration);
        if (sellRate == 0) revert SellRateCannotBeZero();
        if (orderKey.expiration % expirationInterval != 0) revert ExpirationNotOnInterval(orderKey.expiration);

        orderId = _orderId(orderKey);
        if (self.orders[orderId].sellRate != 0) revert OrderAlreadyExists(orderKey);

        OrderPool.State storage orderPool = orderKey.zeroForOne ? self.orderPool0For1 : self.orderPool1For0;

        unchecked {
            orderPool.sellRateCurrent += sellRate;
            orderPool.sellRateEndingAtInterval[orderKey.expiration] += sellRate;
        }

        self.orders[orderId] = Order({sellRate: sellRate, earningsFactorLast: orderPool.earningsFactorCurrent});
    }

    /// @inheritdoc ITWAMM
    function updateOrder(PoolKey memory key, OrderKey memory orderKey, int256 amountDelta)
        external
        returns (uint256 tokens0Owed, uint256 tokens1Owed)
    {
        PoolId poolId = PoolId.wrap(keccak256(abi.encode(key)));
        State storage twamm = twammStates[poolId];

        executeTWAMMOrders(key);

        // This call reverts if the caller is not the owner of the order
        (uint256 buyTokensOwed, uint256 sellTokensOwed, uint256 newSellrate, uint256 newEarningsFactorLast) =
            _updateOrder(twamm, orderKey, amountDelta);

        if (orderKey.zeroForOne) {
            tokens0Owed += sellTokensOwed;
            tokens1Owed += buyTokensOwed;
        } else {
            tokens0Owed += buyTokensOwed;
            tokens1Owed += sellTokensOwed;
        }

        tokensOwed[key.currency0][orderKey.owner] += tokens0Owed;
        tokensOwed[key.currency1][orderKey.owner] += tokens1Owed;

        if (amountDelta > 0) {
            IERC20Minimal(orderKey.zeroForOne ? Currency.unwrap(key.currency0) : Currency.unwrap(key.currency1))
                .safeTransferFrom(msg.sender, address(this), uint256(amountDelta));
        }

        emit UpdateOrder(
            poolId, orderKey.owner, orderKey.expiration, orderKey.zeroForOne, newSellrate, newEarningsFactorLast
        );
    }

    function _updateOrder(State storage self, OrderKey memory orderKey, int256 amountDelta)
        internal
        returns (uint256 buyTokensOwed, uint256 sellTokensOwed, uint256 newSellRate, uint256 earningsFactorLast)
    {
        Order storage order = _getOrder(self, orderKey);
        OrderPool.State storage orderPool = orderKey.zeroForOne ? self.orderPool0For1 : self.orderPool1For0;

        if (orderKey.owner != msg.sender) revert MustBeOwner(orderKey.owner, msg.sender);
        if (order.sellRate == 0) revert OrderDoesNotExist(orderKey);
        if (amountDelta != 0 && orderKey.expiration <= block.timestamp) revert CannotModifyCompletedOrder(orderKey);

        unchecked {
            uint256 earningsFactor = orderPool.earningsFactorCurrent - order.earningsFactorLast;
            buyTokensOwed = (earningsFactor * order.sellRate) >> FixedPoint96.RESOLUTION;
            earningsFactorLast = orderPool.earningsFactorCurrent;
            order.earningsFactorLast = earningsFactorLast;

            if (orderKey.expiration <= block.timestamp) {
                delete self.orders[_orderId(orderKey)];
            }

            if (amountDelta != 0) {
                uint256 duration = orderKey.expiration - block.timestamp;
                uint256 unsoldAmount = order.sellRate * duration;
                if (amountDelta == MIN_DELTA) amountDelta = -(unsoldAmount.toInt256());
                int256 newSellAmount = unsoldAmount.toInt256() + amountDelta;
                if (newSellAmount < 0) revert InvalidAmountDelta(orderKey, unsoldAmount, amountDelta);

                newSellRate = uint256(newSellAmount) / duration;

                if (amountDelta < 0) {
                    uint256 sellRateDelta = order.sellRate - newSellRate;
                    orderPool.sellRateCurrent -= sellRateDelta;
                    orderPool.sellRateEndingAtInterval[orderKey.expiration] -= sellRateDelta;
                    sellTokensOwed = uint256(-amountDelta);
                } else {
                    uint256 sellRateDelta = newSellRate - order.sellRate;
                    orderPool.sellRateCurrent += sellRateDelta;
                    orderPool.sellRateEndingAtInterval[orderKey.expiration] += sellRateDelta;
                }
                if (newSellRate == 0) {
                    delete self.orders[_orderId(orderKey)];
                } else {
                    order.sellRate = newSellRate;
                }
            }
        }
    }

    /// @inheritdoc ITWAMM
    function claimTokens(Currency token, address to, uint256 amountRequested)
        external
        returns (uint256 amountTransferred)
    {
        uint256 currentBalance = token.balanceOfSelf();
        amountTransferred = tokensOwed[token][msg.sender];
        if (amountRequested != 0 && amountRequested < amountTransferred) amountTransferred = amountRequested;
        if (currentBalance < amountTransferred) amountTransferred = currentBalance; // to catch precision errors
        tokensOwed[token][msg.sender] -= amountTransferred;
        IERC20Minimal(Currency.unwrap(token)).safeTransfer(to, amountTransferred);
    }

<<<<<<< HEAD
    function _unlockCallback(bytes calldata rawData) internal override(BaseHook) returns (bytes memory) {
=======
    function _lockAcquired(bytes calldata rawData) internal override returns (bytes memory) {
>>>>>>> 666faf80
        (PoolKey memory key, IPoolManager.SwapParams memory swapParams) =
            abi.decode(rawData, (PoolKey, IPoolManager.SwapParams));

        BalanceDelta delta = poolManager.swap(key, swapParams, ZERO_BYTES);

        if (swapParams.zeroForOne) {
            if (delta.amount0() < 0) {
                key.currency0.settle(poolManager, address(this), uint256(uint128(-delta.amount0())), false);
            }
            if (delta.amount1() > 0) {
                key.currency1.take(poolManager, address(this), uint256(uint128(delta.amount1())), false);
            }
        } else {
            if (delta.amount1() < 0) {
                key.currency1.settle(poolManager, address(this), uint256(uint128(-delta.amount1())), false);
            }
            if (delta.amount0() > 0) {
                key.currency0.take(poolManager, address(this), uint256(uint128(delta.amount0())), false);
            }
        }
        return bytes("");
    }

    function _getTWAMM(PoolKey memory key) private view returns (State storage) {
        return twammStates[PoolId.wrap(keccak256(abi.encode(key)))];
    }

    struct PoolParamsOnExecute {
        uint160 sqrtPriceX96;
        uint128 liquidity;
    }

    /// @notice Executes all existing long term orders in the TWAMM
    /// @param pool The relevant state of the pool
    function _executeTWAMMOrders(
        State storage self,
        IPoolManager poolManager,
        PoolKey memory key,
        PoolParamsOnExecute memory pool
    ) internal returns (bool zeroForOne, uint160 newSqrtPriceX96) {
        if (!_hasOutstandingOrders(self)) {
            self.lastVirtualOrderTimestamp = block.timestamp;
            return (false, 0);
        }

        uint160 initialSqrtPriceX96 = pool.sqrtPriceX96;
        uint256 prevTimestamp = self.lastVirtualOrderTimestamp;
        uint256 nextExpirationTimestamp = prevTimestamp + (expirationInterval - (prevTimestamp % expirationInterval));

        OrderPool.State storage orderPool0For1 = self.orderPool0For1;
        OrderPool.State storage orderPool1For0 = self.orderPool1For0;

        unchecked {
            while (nextExpirationTimestamp <= block.timestamp) {
                if (
                    orderPool0For1.sellRateEndingAtInterval[nextExpirationTimestamp] > 0
                        || orderPool1For0.sellRateEndingAtInterval[nextExpirationTimestamp] > 0
                ) {
                    if (orderPool0For1.sellRateCurrent != 0 && orderPool1For0.sellRateCurrent != 0) {
                        pool = _advanceToNewTimestamp(
                            self,
                            poolManager,
                            key,
                            AdvanceParams(
                                expirationInterval,
                                nextExpirationTimestamp,
                                nextExpirationTimestamp - prevTimestamp,
                                pool
                            )
                        );
                    } else {
                        pool = _advanceTimestampForSinglePoolSell(
                            self,
                            poolManager,
                            key,
                            AdvanceSingleParams(
                                expirationInterval,
                                nextExpirationTimestamp,
                                nextExpirationTimestamp - prevTimestamp,
                                pool,
                                orderPool0For1.sellRateCurrent != 0
                            )
                        );
                    }
                    prevTimestamp = nextExpirationTimestamp;
                }
                nextExpirationTimestamp += expirationInterval;

                if (!_hasOutstandingOrders(self)) break;
            }

            if (prevTimestamp < block.timestamp && _hasOutstandingOrders(self)) {
                if (orderPool0For1.sellRateCurrent != 0 && orderPool1For0.sellRateCurrent != 0) {
                    pool = _advanceToNewTimestamp(
                        self,
                        poolManager,
                        key,
                        AdvanceParams(expirationInterval, block.timestamp, block.timestamp - prevTimestamp, pool)
                    );
                } else {
                    pool = _advanceTimestampForSinglePoolSell(
                        self,
                        poolManager,
                        key,
                        AdvanceSingleParams(
                            expirationInterval,
                            block.timestamp,
                            block.timestamp - prevTimestamp,
                            pool,
                            orderPool0For1.sellRateCurrent != 0
                        )
                    );
                }
            }
        }

        self.lastVirtualOrderTimestamp = block.timestamp;
        newSqrtPriceX96 = pool.sqrtPriceX96;
        zeroForOne = initialSqrtPriceX96 > newSqrtPriceX96;
    }

    struct AdvanceParams {
        uint256 expirationInterval;
        uint256 nextTimestamp;
        uint256 secondsElapsed;
        PoolParamsOnExecute pool;
    }

    function _advanceToNewTimestamp(
        State storage self,
        IPoolManager poolManager,
        PoolKey memory poolKey,
        AdvanceParams memory params
    ) private returns (PoolParamsOnExecute memory) {
        uint160 finalSqrtPriceX96;
        uint256 secondsElapsedX96 = params.secondsElapsed * FixedPoint96.Q96;

        OrderPool.State storage orderPool0For1 = self.orderPool0For1;
        OrderPool.State storage orderPool1For0 = self.orderPool1For0;

        while (true) {
            TwammMath.ExecutionUpdateParams memory executionParams = TwammMath.ExecutionUpdateParams(
                secondsElapsedX96,
                params.pool.sqrtPriceX96,
                params.pool.liquidity,
                orderPool0For1.sellRateCurrent,
                orderPool1For0.sellRateCurrent
            );

            finalSqrtPriceX96 = TwammMath.getNewSqrtPriceX96(executionParams);

            (bool crossingInitializedTick, int24 tick) =
                _isCrossingInitializedTick(params.pool, poolManager, poolKey, finalSqrtPriceX96);
            unchecked {
                if (crossingInitializedTick) {
                    uint256 secondsUntilCrossingX96;
                    (params.pool, secondsUntilCrossingX96) = _advanceTimeThroughTickCrossing(
                        self,
                        poolManager,
                        poolKey,
                        TickCrossingParams(tick, params.nextTimestamp, secondsElapsedX96, params.pool)
                    );
                    secondsElapsedX96 = secondsElapsedX96 - secondsUntilCrossingX96;
                } else {
                    (uint256 earningsFactorPool0, uint256 earningsFactorPool1) =
                        TwammMath.calculateEarningsUpdates(executionParams, finalSqrtPriceX96);

                    if (params.nextTimestamp % params.expirationInterval == 0) {
                        orderPool0For1.advanceToInterval(params.nextTimestamp, earningsFactorPool0);
                        orderPool1For0.advanceToInterval(params.nextTimestamp, earningsFactorPool1);
                    } else {
                        orderPool0For1.advanceToCurrentTime(earningsFactorPool0);
                        orderPool1For0.advanceToCurrentTime(earningsFactorPool1);
                    }
                    params.pool.sqrtPriceX96 = finalSqrtPriceX96;
                    break;
                }
            }
        }

        return params.pool;
    }

    struct AdvanceSingleParams {
        uint256 expirationInterval;
        uint256 nextTimestamp;
        uint256 secondsElapsed;
        PoolParamsOnExecute pool;
        bool zeroForOne;
    }

    function _advanceTimestampForSinglePoolSell(
        State storage self,
        IPoolManager poolManager,
        PoolKey memory poolKey,
        AdvanceSingleParams memory params
    ) private returns (PoolParamsOnExecute memory) {
        OrderPool.State storage orderPool = params.zeroForOne ? self.orderPool0For1 : self.orderPool1For0;
        uint256 sellRateCurrent = orderPool.sellRateCurrent;
        uint256 amountSelling = sellRateCurrent * params.secondsElapsed;
        uint256 totalEarnings;

        while (true) {
            uint160 finalSqrtPriceX96 = SqrtPriceMath.getNextSqrtPriceFromInput(
                params.pool.sqrtPriceX96, params.pool.liquidity, amountSelling, params.zeroForOne
            );

            (bool crossingInitializedTick, int24 tick) =
                _isCrossingInitializedTick(params.pool, poolManager, poolKey, finalSqrtPriceX96);

            if (crossingInitializedTick) {
                (, int128 liquidityNetAtTick) = poolManager.getTickLiquidity(poolKey.toId(), tick);
                uint160 initializedSqrtPrice = TickMath.getSqrtPriceAtTick(tick);

                uint256 swapDelta0 = SqrtPriceMath.getAmount0Delta(
                    params.pool.sqrtPriceX96, initializedSqrtPrice, params.pool.liquidity, true
                );
                uint256 swapDelta1 = SqrtPriceMath.getAmount1Delta(
                    params.pool.sqrtPriceX96, initializedSqrtPrice, params.pool.liquidity, true
                );

                params.pool.liquidity = params.zeroForOne
                    ? params.pool.liquidity - uint128(liquidityNetAtTick)
                    : params.pool.liquidity + uint128(-liquidityNetAtTick);
                params.pool.sqrtPriceX96 = initializedSqrtPrice;

                unchecked {
                    totalEarnings += params.zeroForOne ? swapDelta1 : swapDelta0;
                    amountSelling -= params.zeroForOne ? swapDelta0 : swapDelta1;
                }
            } else {
                if (params.zeroForOne) {
                    totalEarnings += SqrtPriceMath.getAmount1Delta(
                        params.pool.sqrtPriceX96, finalSqrtPriceX96, params.pool.liquidity, true
                    );
                } else {
                    totalEarnings += SqrtPriceMath.getAmount0Delta(
                        params.pool.sqrtPriceX96, finalSqrtPriceX96, params.pool.liquidity, true
                    );
                }

                uint256 accruedEarningsFactor = (totalEarnings * FixedPoint96.Q96) / sellRateCurrent;

                if (params.nextTimestamp % params.expirationInterval == 0) {
                    orderPool.advanceToInterval(params.nextTimestamp, accruedEarningsFactor);
                } else {
                    orderPool.advanceToCurrentTime(accruedEarningsFactor);
                }
                params.pool.sqrtPriceX96 = finalSqrtPriceX96;
                break;
            }
        }

        return params.pool;
    }

    struct TickCrossingParams {
        int24 initializedTick;
        uint256 nextTimestamp;
        uint256 secondsElapsedX96;
        PoolParamsOnExecute pool;
    }

    function _advanceTimeThroughTickCrossing(
        State storage self,
        IPoolManager poolManager,
        PoolKey memory poolKey,
        TickCrossingParams memory params
    ) private returns (PoolParamsOnExecute memory, uint256) {
        uint160 initializedSqrtPrice = params.initializedTick.getSqrtPriceAtTick();

        uint256 secondsUntilCrossingX96 = TwammMath.calculateTimeBetweenTicks(
            params.pool.liquidity,
            params.pool.sqrtPriceX96,
            initializedSqrtPrice,
            self.orderPool0For1.sellRateCurrent,
            self.orderPool1For0.sellRateCurrent
        );

        (uint256 earningsFactorPool0, uint256 earningsFactorPool1) = TwammMath.calculateEarningsUpdates(
            TwammMath.ExecutionUpdateParams(
                secondsUntilCrossingX96,
                params.pool.sqrtPriceX96,
                params.pool.liquidity,
                self.orderPool0For1.sellRateCurrent,
                self.orderPool1For0.sellRateCurrent
            ),
            initializedSqrtPrice
        );

        self.orderPool0For1.advanceToCurrentTime(earningsFactorPool0);
        self.orderPool1For0.advanceToCurrentTime(earningsFactorPool1);

        unchecked {
            // update pool
            (, int128 liquidityNet) = poolManager.getTickLiquidity(poolKey.toId(), params.initializedTick);
            if (initializedSqrtPrice < params.pool.sqrtPriceX96) liquidityNet = -liquidityNet;
            params.pool.liquidity = liquidityNet < 0
                ? params.pool.liquidity - uint128(-liquidityNet)
                : params.pool.liquidity + uint128(liquidityNet);

            params.pool.sqrtPriceX96 = initializedSqrtPrice;
        }
        return (params.pool, secondsUntilCrossingX96);
    }

    function _isCrossingInitializedTick(
        PoolParamsOnExecute memory pool,
        IPoolManager poolManager,
        PoolKey memory poolKey,
        uint160 nextSqrtPriceX96
    ) internal view returns (bool crossingInitializedTick, int24 nextTickInit) {
        // use current price as a starting point for nextTickInit
        nextTickInit = pool.sqrtPriceX96.getTickAtSqrtPrice();
        int24 targetTick = nextSqrtPriceX96.getTickAtSqrtPrice();
        bool searchingLeft = nextSqrtPriceX96 < pool.sqrtPriceX96;
        bool nextTickInitFurtherThanTarget = false; // initialize as false

        // nextTickInit returns the furthest tick within one word if no tick within that word is initialized
        // so we must keep iterating if we haven't reached a tick further than our target tick
        while (!nextTickInitFurtherThanTarget) {
            unchecked {
                if (searchingLeft) nextTickInit -= 1;
            }
            (nextTickInit, crossingInitializedTick) = poolManager.getNextInitializedTickWithinOneWord(
                poolKey.toId(), nextTickInit, poolKey.tickSpacing, searchingLeft
            );
            nextTickInitFurtherThanTarget = searchingLeft ? nextTickInit <= targetTick : nextTickInit > targetTick;
            if (crossingInitializedTick == true) break;
        }
        if (nextTickInitFurtherThanTarget) crossingInitializedTick = false;
    }

    function _getOrder(State storage self, OrderKey memory key) internal view returns (Order storage) {
        return self.orders[_orderId(key)];
    }

    function _orderId(OrderKey memory key) private pure returns (bytes32) {
        return keccak256(abi.encode(key));
    }

    function _hasOutstandingOrders(State storage self) internal view returns (bool) {
        return self.orderPool0For1.sellRateCurrent != 0 || self.orderPool1For0.sellRateCurrent != 0;
    }
}<|MERGE_RESOLUTION|>--- conflicted
+++ resolved
@@ -110,11 +110,7 @@
         external
         override
         onlyByManager
-<<<<<<< HEAD
         returns (bytes4, BeforeSwapDelta, uint24)
-=======
-        returns (bytes4)
->>>>>>> 666faf80
     {
         executeTWAMMOrders(key);
         return (BaseHook.beforeSwap.selector, BeforeSwapDeltaLibrary.ZERO_DELTA, 0);
@@ -313,11 +309,7 @@
         IERC20Minimal(Currency.unwrap(token)).safeTransfer(to, amountTransferred);
     }
 
-<<<<<<< HEAD
-    function _unlockCallback(bytes calldata rawData) internal override(BaseHook) returns (bytes memory) {
-=======
-    function _lockAcquired(bytes calldata rawData) internal override returns (bytes memory) {
->>>>>>> 666faf80
+    function _unlockCallback(bytes calldata rawData) internal override returns (bytes memory) {
         (PoolKey memory key, IPoolManager.SwapParams memory swapParams) =
             abi.decode(rawData, (PoolKey, IPoolManager.SwapParams));
 
