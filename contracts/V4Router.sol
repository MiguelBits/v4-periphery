--- conflicted
+++ resolved
@@ -54,8 +54,7 @@
 
             _swapExactInput(params);
         } else if (swapType == SwapType.ExactInputSingle) {
-            IV4Router.ExactInputSingleParams memory params =
-                abi.decode(swapParams, (IV4Router.ExactInputSingleParams));
+            IV4Router.ExactInputSingleParams memory params = abi.decode(swapParams, (IV4Router.ExactInputSingleParams));
             (inputCurrency, outputCurrency) = params.zeroForOne
                 ? (params.poolKey.currency0, params.poolKey.currency1)
                 : (params.poolKey.currency1, params.poolKey.currency0);
@@ -193,13 +192,8 @@
         if (delta > 0) revert();
 
         poolManager.sync(currency);
-<<<<<<< HEAD
         _pay(Currency.unwrap(currency), payer, address(poolManager), uint256(-delta));
-        poolManager.settle(currency);
-=======
-        _pay(Currency.unwrap(currency), msgSender, address(poolManager), uint256(uint128(-settleAmount)));
         poolManager.settle();
->>>>>>> 8283fb60
     }
 
     function _pay(address token, address payer, address recipient, uint256 amount) internal virtual;
